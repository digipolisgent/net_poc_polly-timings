﻿<?xml version="1.0" encoding="utf-8"?>
<Project ToolsVersion="12.0" DefaultTargets="Build" xmlns="http://schemas.microsoft.com/developer/msbuild/2003">
  <Import Project="$(MSBuildExtensionsPath)\$(MSBuildToolsVersion)\Microsoft.Common.props" Condition="Exists('$(MSBuildExtensionsPath)\$(MSBuildToolsVersion)\Microsoft.Common.props')" />
  <PropertyGroup>
    <Configuration Condition=" '$(Configuration)' == '' ">Debug</Configuration>
    <Platform Condition=" '$(Platform)' == '' ">AnyCPU</Platform>
    <ProjectGuid>{69789838-8A79-4D0D-9723-8C0A8435E802}</ProjectGuid>
    <OutputType>Exe</OutputType>
    <AppDesignerFolder>Properties</AppDesignerFolder>
    <RootNamespace>PollyTestClient</RootNamespace>
    <AssemblyName>PollyTestClient</AssemblyName>
    <TargetFrameworkVersion>v4.5</TargetFrameworkVersion>
    <FileAlignment>512</FileAlignment>
  </PropertyGroup>
  <PropertyGroup Condition=" '$(Configuration)|$(Platform)' == 'Debug|AnyCPU' ">
    <PlatformTarget>AnyCPU</PlatformTarget>
    <DebugSymbols>true</DebugSymbols>
    <DebugType>full</DebugType>
    <Optimize>false</Optimize>
    <OutputPath>bin\Debug\</OutputPath>
    <DefineConstants>DEBUG;TRACE</DefineConstants>
    <ErrorReport>prompt</ErrorReport>
    <WarningLevel>4</WarningLevel>
  </PropertyGroup>
  <PropertyGroup Condition=" '$(Configuration)|$(Platform)' == 'Release|AnyCPU' ">
    <PlatformTarget>AnyCPU</PlatformTarget>
    <DebugType>pdbonly</DebugType>
    <Optimize>true</Optimize>
    <OutputPath>bin\Release\</OutputPath>
    <DefineConstants>TRACE</DefineConstants>
    <ErrorReport>prompt</ErrorReport>
    <WarningLevel>4</WarningLevel>
  </PropertyGroup>
  <ItemGroup>
<<<<<<< HEAD
    <Reference Include="Polly, Version=2.2.5.0, Culture=neutral, processorArchitecture=MSIL">
      <HintPath>..\packages\Polly.2.2.5\lib\net45\Polly.dll</HintPath>
=======
    <Reference Include="Polly, Version=2.2.4.0, Culture=neutral, processorArchitecture=MSIL">
      <HintPath>..\packages\Polly.2.2.4\lib\net45\Polly.dll</HintPath>
>>>>>>> fb687a58
      <Private>True</Private>
    </Reference>
    <Reference Include="System" />
    <Reference Include="System.Core" />
    <Reference Include="System.Xml.Linq" />
    <Reference Include="System.Data.DataSetExtensions" />
    <Reference Include="Microsoft.CSharp" />
    <Reference Include="System.Data" />
    <Reference Include="System.Xml" />
  </ItemGroup>
  <ItemGroup>
    <Compile Include="Configuration.cs" />
    <Compile Include="Program.cs" />
    <Compile Include="Properties\AssemblyInfo.cs" />
    <Compile Include="Samples\RetryForeverAsync.cs" />
    <Compile Include="Samples\RetryForever.cs" />
  </ItemGroup>
  <ItemGroup>
    <None Include="App.config" />
    <None Include="packages.config">
      <SubType>Designer</SubType>
    </None>
  </ItemGroup>
  <Import Project="$(MSBuildToolsPath)\Microsoft.CSharp.targets" />
  <!-- To modify your build process, add your task inside one of the targets below and uncomment it. 
       Other similar extension points exist, see Microsoft.Common.targets.
  <Target Name="BeforeBuild">
  </Target>
  <Target Name="AfterBuild">
  </Target>
  -->
</Project><|MERGE_RESOLUTION|>--- conflicted
+++ resolved
@@ -32,13 +32,8 @@
     <WarningLevel>4</WarningLevel>
   </PropertyGroup>
   <ItemGroup>
-<<<<<<< HEAD
     <Reference Include="Polly, Version=2.2.5.0, Culture=neutral, processorArchitecture=MSIL">
       <HintPath>..\packages\Polly.2.2.5\lib\net45\Polly.dll</HintPath>
-=======
-    <Reference Include="Polly, Version=2.2.4.0, Culture=neutral, processorArchitecture=MSIL">
-      <HintPath>..\packages\Polly.2.2.4\lib\net45\Polly.dll</HintPath>
->>>>>>> fb687a58
       <Private>True</Private>
     </Reference>
     <Reference Include="System" />
